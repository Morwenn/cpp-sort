--- conflicted
+++ resolved
@@ -38,16 +38,11 @@
 using default_sorter = self_sort_adapter<
     small_array_adapter<
         hybrid_adapter<
-<<<<<<< HEAD
             merge_sorter,
-            insertion_sorter,
-=======
-            inplace_merge_sorter,
             rebind_iterator_category<
                 quick_sorter,
                 std::bidirectional_iterator_tag
             >,
->>>>>>> 6a464584
             pdq_sorter
         >,
         std::make_index_sequence<10u>
