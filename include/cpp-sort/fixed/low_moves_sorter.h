--- conflicted
+++ resolved
@@ -33,12 +33,9 @@
 #include <iterator>
 #include <tuple>
 #include <cpp-sort/sorter_facade.h>
-<<<<<<< HEAD
+#include <cpp-sort/sorter_traits.h>
 #include <cpp-sort/utility/identity.h>
 #include "../detail/minmax_element.h"
-=======
-#include <cpp-sort/sorter_traits.h>
->>>>>>> 5ba16617
 
 namespace cppsort
 {
@@ -48,21 +45,6 @@
     template<std::size_t N>
     struct low_moves_sorter;
 
-<<<<<<< HEAD
-        template<
-            typename RandomAccessIterator,
-            typename Compare = std::less<>,
-            typename Projection = utility::identity
-        >
-        auto operator()(RandomAccessIterator first, RandomAccessIterator last,
-                        Compare compare={}, Projection projection={}) const
-            -> void
-        {
-            RandomAccessIterator min, max;
-            std::tie(min, max) = detail::minmax_element(first, last--, compare, projection);
-
-            if (max == first && min == last)
-=======
     namespace detail
     {
         template<std::size_t N>
@@ -70,15 +52,15 @@
         {
             template<
                 typename RandomAccessIterator,
-                typename Compare = std::less<>
+                typename Compare = std::less<>,
+                typename Projection = utility::identity
             >
             auto operator()(RandomAccessIterator first, RandomAccessIterator last,
-                            Compare compare={}) const
+                            Compare compare={}, Projection projection={}) const
                 -> void
->>>>>>> 5ba16617
             {
                 RandomAccessIterator min, max;
-                std::tie(min, max) = std::minmax_element(first, last--, compare);
+                std::tie(min, max) = minmax_element(first, last--, compare, projection);
 
                 if (max == first && min == last)
                 {
@@ -107,13 +89,8 @@
                         std::iter_swap(last, max);
                     }
                 }
-                low_moves_sorter<N-2u>{}(++first, last, compare);
+                low_moves_sorter<N-2u>{}(++first, last, compare, projection);
             }
-<<<<<<< HEAD
-            low_moves_sorter<N-2u>{}(++first, last, compare, projection);
-        }
-    };
-=======
         };
     }
 
@@ -121,7 +98,6 @@
     struct low_moves_sorter:
         sorter_facade<detail::low_moves_sorter_impl<N>>
     {};
->>>>>>> 5ba16617
 
     ////////////////////////////////////////////////////////////
     // Sorter traits
