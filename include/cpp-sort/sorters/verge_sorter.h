/*
 * The MIT License (MIT)
 *
 * Copyright (c) 2015 Morwenn
 *
 * Permission is hereby granted, free of charge, to any person obtaining a copy
 * of this software and associated documentation files (the "Software"), to deal
 * in the Software without restriction, including without limitation the rights
 * to use, copy, modify, merge, publish, distribute, sublicense, and/or sell
 * copies of the Software, and to permit persons to whom the Software is
 * furnished to do so, subject to the following conditions:
 *
 * The above copyright notice and this permission notice shall be included in
 * all copies or substantial portions of the Software.
 *
 * THE SOFTWARE IS PROVIDED "AS IS", WITHOUT WARRANTY OF ANY KIND, EXPRESS OR
 * IMPLIED, INCLUDING BUT NOT LIMITED TO THE WARRANTIES OF MERCHANTABILITY,
 * FITNESS FOR A PARTICULAR PURPOSE AND NONINFRINGEMENT. IN NO EVENT SHALL THE
 * AUTHORS OR COPYRIGHT HOLDERS BE LIABLE FOR ANY CLAIM, DAMAGES OR OTHER
 * LIABILITY, WHETHER IN AN ACTION OF CONTRACT, TORT OR OTHERWISE, ARISING FROM,
 * OUT OF OR IN CONNECTION WITH THE SOFTWARE OR THE USE OR OTHER DEALINGS IN
 * THE SOFTWARE.
 */
#ifndef CPPSORT_SORTERS_VERGE_SORTER_H_
#define CPPSORT_SORTERS_VERGE_SORTER_H_

////////////////////////////////////////////////////////////
// Headers
////////////////////////////////////////////////////////////
#include <functional>
#include <iterator>
#include <cpp-sort/sorter_facade.h>
#include <cpp-sort/sorter_traits.h>
#include <cpp-sort/utility/identity.h>
#include "../detail/vergesort.h"

namespace cppsort
{
    ////////////////////////////////////////////////////////////
    // Sorter

    namespace detail
    {
<<<<<<< HEAD
        using sorter_facade<verge_sorter>::operator();

        template<
            typename BidirectionalIterator,
            typename Compare = std::less<>,
            typename Projection = utility::identity
        >
        auto operator()(BidirectionalIterator first, BidirectionalIterator last,
                        Compare compare={}, Projection projection={}) const
            -> void
        {
            detail::vergesort(first, last, compare, projection);
        }
    };
=======
        struct verge_sorter_impl
        {
            template<
                typename BidirectionalIterator,
                typename Compare = std::less<>
            >
            auto operator()(BidirectionalIterator first, BidirectionalIterator last,
                            Compare compare={}) const
                -> void
            {
                vergesort(first, last, compare);
            }
        };
    }

    struct verge_sorter:
        sorter_facade<detail::verge_sorter_impl>
    {};
>>>>>>> 5ba16617

    ////////////////////////////////////////////////////////////
    // Sorter traits

    template<>
    struct sorter_traits<verge_sorter>
    {
        using iterator_category = std::bidirectional_iterator_tag;
        static constexpr bool is_stable = false;
    };
}

#endif // CPPSORT_SORTERS_VERGE_SORTER_H_<|MERGE_RESOLUTION|>--- conflicted
+++ resolved
@@ -41,33 +41,18 @@
 
     namespace detail
     {
-<<<<<<< HEAD
-        using sorter_facade<verge_sorter>::operator();
-
-        template<
-            typename BidirectionalIterator,
-            typename Compare = std::less<>,
-            typename Projection = utility::identity
-        >
-        auto operator()(BidirectionalIterator first, BidirectionalIterator last,
-                        Compare compare={}, Projection projection={}) const
-            -> void
-        {
-            detail::vergesort(first, last, compare, projection);
-        }
-    };
-=======
         struct verge_sorter_impl
         {
             template<
                 typename BidirectionalIterator,
-                typename Compare = std::less<>
+                typename Compare = std::less<>,
+                typename Projection = utility::identity
             >
             auto operator()(BidirectionalIterator first, BidirectionalIterator last,
-                            Compare compare={}) const
+                            Compare compare={}, Projection projection={}) const
                 -> void
             {
-                vergesort(first, last, compare);
+                detail::vergesort(first, last, compare, projection);
             }
         };
     }
@@ -75,7 +60,6 @@
     struct verge_sorter:
         sorter_facade<detail::verge_sorter_impl>
     {};
->>>>>>> 5ba16617
 
     ////////////////////////////////////////////////////////////
     // Sorter traits
