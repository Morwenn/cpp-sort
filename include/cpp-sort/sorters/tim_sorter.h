--- conflicted
+++ resolved
@@ -41,33 +41,18 @@
 
     namespace detail
     {
-<<<<<<< HEAD
-        using sorter_facade<tim_sorter>::operator();
-
-        template<
-            typename RandomAccessIterator,
-            typename Compare = std::less<>,
-            typename Projection = utility::identity
-        >
-        auto operator()(RandomAccessIterator first, RandomAccessIterator last,
-                        Compare compare={}, Projection projection={}) const
-            -> void
-        {
-            detail::timsort(first, last, compare, projection);
-        }
-    };
-=======
         struct tim_sorter_impl
         {
             template<
                 typename RandomAccessIterator,
-                typename Compare = std::less<>
+                typename Compare = std::less<>,
+                typename Projection = utility::identity
             >
             auto operator()(RandomAccessIterator first, RandomAccessIterator last,
-                            Compare compare={}) const
+                            Compare compare={}, Projection projection={}) const
                 -> void
             {
-                timsort(first, last, compare);
+                timsort(first, last, compare, projection);
             }
         };
     }
@@ -75,7 +60,6 @@
     struct tim_sorter:
         sorter_facade<detail::tim_sorter_impl>
     {};
->>>>>>> 5ba16617
 
     ////////////////////////////////////////////////////////////
     // Sorter traits
