--- conflicted
+++ resolved
@@ -29,12 +29,8 @@
 ////////////////////////////////////////////////////////////
 #include <algorithm>
 #include <functional>
-<<<<<<< HEAD
-#include <cpp-sort/sorter_facade.h>
 #include <cpp-sort/utility/identity.h>
 #include "../min_element.h"
-=======
->>>>>>> 5ba16617
 
 namespace cppsort
 {
@@ -52,7 +48,7 @@
                         Compare compare={}, Projection projection={}) const
             -> void
         {
-            RandomAccessIterator min = detail::min_element(first, last, compare, projection);
+            RandomAccessIterator min = min_element(first, last, compare, projection);
             if (min != first)
             {
                 std::iter_swap(min, first);
