--- conflicted
+++ resolved
@@ -28,11 +28,7 @@
 // Headers
 ////////////////////////////////////////////////////////////
 #include <functional>
-<<<<<<< HEAD
-#include <cpp-sort/sorter_facade.h>
 #include <cpp-sort/utility/identity.h>
-=======
->>>>>>> 5ba16617
 #include "../swap_if.h"
 
 namespace cppsort
@@ -56,105 +52,54 @@
             sorting_network_sorter<11u>{}(first+12u, first+23u, compare, projection);
 
             // Merge even indices
-<<<<<<< HEAD
-            detail::swap_if(first[0u], first[12u], compare, projection);
-            detail::swap_if(first[2u], first[14u], compare, projection);
-            detail::swap_if(first[4u], first[16u], compare, projection);
-            detail::swap_if(first[6u], first[18u], compare, projection);
-            detail::swap_if(first[8u], first[20u], compare, projection);
-            detail::swap_if(first[10u], first[22u], compare, projection);
-            detail::swap_if(first[2u], first[12u], compare, projection);
-            detail::swap_if(first[10u], first[20u], compare, projection);
-            detail::swap_if(first[4u], first[12u], compare, projection);
-            detail::swap_if(first[6u], first[14u], compare, projection);
-            detail::swap_if(first[8u], first[16u], compare, projection);
-            detail::swap_if(first[10u], first[18u], compare, projection);
-            detail::swap_if(first[8u], first[12u], compare, projection);
-            detail::swap_if(first[10u], first[14u], compare, projection);
-            detail::swap_if(first[6u], first[8u], compare, projection);
-            detail::swap_if(first[10u], first[12u], compare, projection);
-            detail::swap_if(first[14u], first[16u], compare, projection);
+            swap_if(first[0u], first[12u], compare, projection);
+            swap_if(first[2u], first[14u], compare, projection);
+            swap_if(first[4u], first[16u], compare, projection);
+            swap_if(first[6u], first[18u], compare, projection);
+            swap_if(first[8u], first[20u], compare, projection);
+            swap_if(first[10u], first[22u], compare, projection);
+            swap_if(first[2u], first[12u], compare, projection);
+            swap_if(first[10u], first[20u], compare, projection);
+            swap_if(first[4u], first[12u], compare, projection);
+            swap_if(first[6u], first[14u], compare, projection);
+            swap_if(first[8u], first[16u], compare, projection);
+            swap_if(first[10u], first[18u], compare, projection);
+            swap_if(first[8u], first[12u], compare, projection);
+            swap_if(first[10u], first[14u], compare, projection);
+            swap_if(first[6u], first[8u], compare, projection);
+            swap_if(first[10u], first[12u], compare, projection);
+            swap_if(first[14u], first[16u], compare, projection);
 
             // Merge odd indices
-            detail::swap_if(first[1u], first[13u], compare, projection);
-            detail::swap_if(first[3u], first[15u], compare, projection);
-            detail::swap_if(first[5u], first[17u], compare, projection);
-            detail::swap_if(first[7u], first[19u], compare, projection);
-            detail::swap_if(first[9u], first[21u], compare, projection);
-            detail::swap_if(first[3u], first[13u], compare, projection);
-            detail::swap_if(first[11u], first[21u], compare, projection);
-            detail::swap_if(first[5u], first[13u], compare, projection);
-            detail::swap_if(first[7u], first[15u], compare, projection);
-            detail::swap_if(first[9u], first[17u], compare, projection);
-            detail::swap_if(first[11u], first[19u], compare, projection);
-            detail::swap_if(first[9u], first[13u], compare, projection);
-            detail::swap_if(first[11u], first[15u], compare, projection);
-            detail::swap_if(first[7u], first[9u], compare, projection);
-            detail::swap_if(first[11u], first[13u], compare, projection);
-            detail::swap_if(first[15u], first[17u], compare, projection);
+            swap_if(first[1u], first[13u], compare, projection);
+            swap_if(first[3u], first[15u], compare, projection);
+            swap_if(first[5u], first[17u], compare, projection);
+            swap_if(first[7u], first[19u], compare, projection);
+            swap_if(first[9u], first[21u], compare, projection);
+            swap_if(first[3u], first[13u], compare, projection);
+            swap_if(first[11u], first[21u], compare, projection);
+            swap_if(first[5u], first[13u], compare, projection);
+            swap_if(first[7u], first[15u], compare, projection);
+            swap_if(first[9u], first[17u], compare, projection);
+            swap_if(first[11u], first[19u], compare, projection);
+            swap_if(first[9u], first[13u], compare, projection);
+            swap_if(first[11u], first[15u], compare, projection);
+            swap_if(first[7u], first[9u], compare, projection);
+            swap_if(first[11u], first[13u], compare, projection);
+            swap_if(first[15u], first[17u], compare, projection);
 
             // Last range of swaps
-            detail::swap_if(first[1u], first[2u], compare, projection);
-            detail::swap_if(first[3u], first[4u], compare, projection);
-            detail::swap_if(first[5u], first[6u], compare, projection);
-            detail::swap_if(first[7u], first[8u], compare, projection);
-            detail::swap_if(first[9u], first[10u], compare, projection);
-            detail::swap_if(first[11u], first[12u], compare, projection);
-            detail::swap_if(first[13u], first[14u], compare, projection);
-            detail::swap_if(first[15u], first[16u], compare, projection);
-            detail::swap_if(first[17u], first[18u], compare, projection);
-            detail::swap_if(first[19u], first[20u], compare, projection);
-            detail::swap_if(first[21u], first[22u], compare, projection);
-=======
-            swap_if(first[0u], first[12u], compare);
-            swap_if(first[2u], first[14u], compare);
-            swap_if(first[4u], first[16u], compare);
-            swap_if(first[6u], first[18u], compare);
-            swap_if(first[8u], first[20u], compare);
-            swap_if(first[10u], first[22u], compare);
-            swap_if(first[2u], first[12u], compare);
-            swap_if(first[10u], first[20u], compare);
-            swap_if(first[4u], first[12u], compare);
-            swap_if(first[6u], first[14u], compare);
-            swap_if(first[8u], first[16u], compare);
-            swap_if(first[10u], first[18u], compare);
-            swap_if(first[8u], first[12u], compare);
-            swap_if(first[10u], first[14u], compare);
-            swap_if(first[6u], first[8u], compare);
-            swap_if(first[10u], first[12u], compare);
-            swap_if(first[14u], first[16u], compare);
-
-            // Merge odd indices
-            swap_if(first[1u], first[13u], compare);
-            swap_if(first[3u], first[15u], compare);
-            swap_if(first[5u], first[17u], compare);
-            swap_if(first[7u], first[19u], compare);
-            swap_if(first[9u], first[21u], compare);
-            swap_if(first[3u], first[13u], compare);
-            swap_if(first[11u], first[21u], compare);
-            swap_if(first[5u], first[13u], compare);
-            swap_if(first[7u], first[15u], compare);
-            swap_if(first[9u], first[17u], compare);
-            swap_if(first[11u], first[19u], compare);
-            swap_if(first[9u], first[13u], compare);
-            swap_if(first[11u], first[15u], compare);
-            swap_if(first[7u], first[9u], compare);
-            swap_if(first[11u], first[13u], compare);
-            swap_if(first[15u], first[17u], compare);
-
-            // Last range of swaps
-            swap_if(first[1u], first[2u], compare);
-            swap_if(first[3u], first[4u], compare);
-            swap_if(first[5u], first[6u], compare);
-            swap_if(first[7u], first[8u], compare);
-            swap_if(first[9u], first[10u], compare);
-            swap_if(first[11u], first[12u], compare);
-            swap_if(first[13u], first[14u], compare);
-            swap_if(first[15u], first[16u], compare);
-            swap_if(first[17u], first[18u], compare);
-            swap_if(first[19u], first[20u], compare);
-            swap_if(first[21u], first[22u], compare);
->>>>>>> 5ba16617
+            swap_if(first[1u], first[2u], compare, projection);
+            swap_if(first[3u], first[4u], compare, projection);
+            swap_if(first[5u], first[6u], compare, projection);
+            swap_if(first[7u], first[8u], compare, projection);
+            swap_if(first[9u], first[10u], compare, projection);
+            swap_if(first[11u], first[12u], compare, projection);
+            swap_if(first[13u], first[14u], compare, projection);
+            swap_if(first[15u], first[16u], compare, projection);
+            swap_if(first[17u], first[18u], compare, projection);
+            swap_if(first[19u], first[20u], compare, projection);
+            swap_if(first[21u], first[22u], compare, projection);
         }
     };
 }}
