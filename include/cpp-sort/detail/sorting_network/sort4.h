--- conflicted
+++ resolved
@@ -28,11 +28,7 @@
 // Headers
 ////////////////////////////////////////////////////////////
 #include <functional>
-<<<<<<< HEAD
-#include <cpp-sort/sorter_facade.h>
 #include <cpp-sort/utility/identity.h>
-=======
->>>>>>> 5ba16617
 #include "../swap_if.h"
 
 namespace cppsort
@@ -51,19 +47,11 @@
                         Compare compare={}, Projection projection={}) const
             -> void
         {
-<<<<<<< HEAD
-            detail::swap_if(first[0u], first[1u], compare, projection);
-            detail::swap_if(first[2u], first[3u], compare, projection);
-            detail::swap_if(first[0u], first[2u], compare, projection);
-            detail::swap_if(first[1u], first[3u], compare, projection);
-            detail::swap_if(first[1u], first[2u], compare, projection);
-=======
-            swap_if(first[0u], first[1u], compare);
-            swap_if(first[2u], first[3u], compare);
-            swap_if(first[0u], first[2u], compare);
-            swap_if(first[1u], first[3u], compare);
-            swap_if(first[1u], first[2u], compare);
->>>>>>> 5ba16617
+            swap_if(first[0u], first[1u], compare, projection);
+            swap_if(first[2u], first[3u], compare, projection);
+            swap_if(first[0u], first[2u], compare, projection);
+            swap_if(first[1u], first[3u], compare, projection);
+            swap_if(first[1u], first[2u], compare, projection);
         }
     };
 }}
