/*
 * The MIT License (MIT)
 *
 * Copyright (c) 2015 Morwenn
 *
 * Permission is hereby granted, free of charge, to any person obtaining a copy
 * of this software and associated documentation files (the "Software"), to deal
 * in the Software without restriction, including without limitation the rights
 * to use, copy, modify, merge, publish, distribute, sublicense, and/or sell
 * copies of the Software, and to permit persons to whom the Software is
 * furnished to do so, subject to the following conditions:
 *
 * The above copyright notice and this permission notice shall be included in
 * all copies or substantial portions of the Software.
 *
 * THE SOFTWARE IS PROVIDED "AS IS", WITHOUT WARRANTY OF ANY KIND, EXPRESS OR
 * IMPLIED, INCLUDING BUT NOT LIMITED TO THE WARRANTIES OF MERCHANTABILITY,
 * FITNESS FOR A PARTICULAR PURPOSE AND NONINFRINGEMENT. IN NO EVENT SHALL THE
 * AUTHORS OR COPYRIGHT HOLDERS BE LIABLE FOR ANY CLAIM, DAMAGES OR OTHER
 * LIABILITY, WHETHER IN AN ACTION OF CONTRACT, TORT OR OTHERWISE, ARISING FROM,
 * OUT OF OR IN CONNECTION WITH THE SOFTWARE OR THE USE OR OTHER DEALINGS IN
 * THE SOFTWARE.
 */
#ifndef CPPSORT_DETAIL_SORTING_NETWORK_SORT28_H_
#define CPPSORT_DETAIL_SORTING_NETWORK_SORT28_H_

////////////////////////////////////////////////////////////
// Headers
////////////////////////////////////////////////////////////
#include <functional>
<<<<<<< HEAD
#include <cpp-sort/sorter_facade.h>
#include <cpp-sort/utility/identity.h>
=======
>>>>>>> 5ba16617
#include "../swap_if.h"

namespace cppsort
{
namespace detail
{
    template<>
    struct sorting_network_sorter_impl<28u>
    {
        template<
            typename RandomAccessIterator,
            typename Compare = std::less<>,
            typename Projection = utility::identity
        >
        auto operator()(RandomAccessIterator first, RandomAccessIterator,
                        Compare compare={}, Projection projection={}) const
            -> void
        {
<<<<<<< HEAD
            detail::swap_if(first[0u], first[16u], compare, projection);
            detail::swap_if(first[1u], first[17u], compare, projection);
            detail::swap_if(first[2u], first[18u], compare, projection);
            detail::swap_if(first[3u], first[19u], compare, projection);
            detail::swap_if(first[4u], first[20u], compare, projection);
            detail::swap_if(first[5u], first[21u], compare, projection);
            detail::swap_if(first[6u], first[22u], compare, projection);
            detail::swap_if(first[7u], first[23u], compare, projection);
            detail::swap_if(first[8u], first[24u], compare, projection);
            detail::swap_if(first[9u], first[25u], compare, projection);
            detail::swap_if(first[10u], first[26u], compare, projection);
            detail::swap_if(first[11u], first[27u], compare, projection);
            detail::swap_if(first[0u], first[8u], compare, projection);
            detail::swap_if(first[1u], first[9u], compare, projection);
            detail::swap_if(first[2u], first[10u], compare, projection);
            detail::swap_if(first[3u], first[11u], compare, projection);
            detail::swap_if(first[4u], first[12u], compare, projection);
            detail::swap_if(first[5u], first[13u], compare, projection);
            detail::swap_if(first[6u], first[14u], compare, projection);
            detail::swap_if(first[7u], first[15u], compare, projection);
            detail::swap_if(first[16u], first[24u], compare, projection);
            detail::swap_if(first[17u], first[25u], compare, projection);
            detail::swap_if(first[18u], first[26u], compare, projection);
            detail::swap_if(first[19u], first[27u], compare, projection);
            detail::swap_if(first[8u], first[16u], compare, projection);
            detail::swap_if(first[9u], first[17u], compare, projection);
            detail::swap_if(first[10u], first[18u], compare, projection);
            detail::swap_if(first[11u], first[19u], compare, projection);
            detail::swap_if(first[12u], first[20u], compare, projection);
            detail::swap_if(first[13u], first[21u], compare, projection);
            detail::swap_if(first[14u], first[22u], compare, projection);
            detail::swap_if(first[15u], first[23u], compare, projection);
            detail::swap_if(first[0u], first[4u], compare, projection);
            detail::swap_if(first[1u], first[5u], compare, projection);
            detail::swap_if(first[2u], first[6u], compare, projection);
            detail::swap_if(first[3u], first[7u], compare, projection);
            detail::swap_if(first[8u], first[12u], compare, projection);
            detail::swap_if(first[9u], first[13u], compare, projection);
            detail::swap_if(first[10u], first[14u], compare, projection);
            detail::swap_if(first[11u], first[15u], compare, projection);
            detail::swap_if(first[16u], first[20u], compare, projection);
            detail::swap_if(first[17u], first[21u], compare, projection);
            detail::swap_if(first[18u], first[22u], compare, projection);
            detail::swap_if(first[19u], first[23u], compare, projection);
            detail::swap_if(first[4u], first[16u], compare, projection);
            detail::swap_if(first[5u], first[17u], compare, projection);
            detail::swap_if(first[6u], first[18u], compare, projection);
            detail::swap_if(first[7u], first[19u], compare, projection);
            detail::swap_if(first[12u], first[24u], compare, projection);
            detail::swap_if(first[13u], first[25u], compare, projection);
            detail::swap_if(first[14u], first[26u], compare, projection);
            detail::swap_if(first[15u], first[27u], compare, projection);
            detail::swap_if(first[4u], first[8u], compare, projection);
            detail::swap_if(first[5u], first[9u], compare, projection);
            detail::swap_if(first[6u], first[10u], compare, projection);
            detail::swap_if(first[7u], first[11u], compare, projection);
            detail::swap_if(first[12u], first[16u], compare, projection);
            detail::swap_if(first[13u], first[17u], compare, projection);
            detail::swap_if(first[14u], first[18u], compare, projection);
            detail::swap_if(first[15u], first[19u], compare, projection);
            detail::swap_if(first[20u], first[24u], compare, projection);
            detail::swap_if(first[21u], first[25u], compare, projection);
            detail::swap_if(first[22u], first[26u], compare, projection);
            detail::swap_if(first[23u], first[27u], compare, projection);
            detail::swap_if(first[0u], first[2u], compare, projection);
            detail::swap_if(first[1u], first[3u], compare, projection);
            detail::swap_if(first[4u], first[6u], compare, projection);
            detail::swap_if(first[5u], first[7u], compare, projection);
            detail::swap_if(first[8u], first[10u], compare, projection);
            detail::swap_if(first[9u], first[11u], compare, projection);
            detail::swap_if(first[12u], first[14u], compare, projection);
            detail::swap_if(first[13u], first[15u], compare, projection);
            detail::swap_if(first[16u], first[18u], compare, projection);
            detail::swap_if(first[17u], first[19u], compare, projection);
            detail::swap_if(first[20u], first[22u], compare, projection);
            detail::swap_if(first[21u], first[23u], compare, projection);
            detail::swap_if(first[24u], first[26u], compare, projection);
            detail::swap_if(first[25u], first[27u], compare, projection);
            detail::swap_if(first[2u], first[16u], compare, projection);
            detail::swap_if(first[3u], first[17u], compare, projection);
            detail::swap_if(first[6u], first[20u], compare, projection);
            detail::swap_if(first[7u], first[21u], compare, projection);
            detail::swap_if(first[10u], first[24u], compare, projection);
            detail::swap_if(first[11u], first[25u], compare, projection);
            detail::swap_if(first[2u], first[8u], compare, projection);
            detail::swap_if(first[3u], first[9u], compare, projection);
            detail::swap_if(first[6u], first[12u], compare, projection);
            detail::swap_if(first[7u], first[13u], compare, projection);
            detail::swap_if(first[10u], first[16u], compare, projection);
            detail::swap_if(first[11u], first[17u], compare, projection);
            detail::swap_if(first[14u], first[20u], compare, projection);
            detail::swap_if(first[15u], first[21u], compare, projection);
            detail::swap_if(first[18u], first[24u], compare, projection);
            detail::swap_if(first[19u], first[25u], compare, projection);
            detail::swap_if(first[2u], first[4u], compare, projection);
            detail::swap_if(first[3u], first[5u], compare, projection);
            detail::swap_if(first[6u], first[8u], compare, projection);
            detail::swap_if(first[7u], first[9u], compare, projection);
            detail::swap_if(first[10u], first[12u], compare, projection);
            detail::swap_if(first[11u], first[13u], compare, projection);
            detail::swap_if(first[14u], first[16u], compare, projection);
            detail::swap_if(first[15u], first[17u], compare, projection);
            detail::swap_if(first[18u], first[20u], compare, projection);
            detail::swap_if(first[19u], first[21u], compare, projection);
            detail::swap_if(first[22u], first[24u], compare, projection);
            detail::swap_if(first[23u], first[25u], compare, projection);
            detail::swap_if(first[0u], first[1u], compare, projection);
            detail::swap_if(first[2u], first[3u], compare, projection);
            detail::swap_if(first[4u], first[5u], compare, projection);
            detail::swap_if(first[6u], first[7u], compare, projection);
            detail::swap_if(first[8u], first[9u], compare, projection);
            detail::swap_if(first[10u], first[11u], compare, projection);
            detail::swap_if(first[12u], first[13u], compare, projection);
            detail::swap_if(first[14u], first[15u], compare, projection);
            detail::swap_if(first[16u], first[17u], compare, projection);
            detail::swap_if(first[18u], first[19u], compare, projection);
            detail::swap_if(first[20u], first[21u], compare, projection);
            detail::swap_if(first[22u], first[23u], compare, projection);
            detail::swap_if(first[24u], first[25u], compare, projection);
            detail::swap_if(first[26u], first[27u], compare, projection);
            detail::swap_if(first[1u], first[16u], compare, projection);
            detail::swap_if(first[3u], first[18u], compare, projection);
            detail::swap_if(first[5u], first[20u], compare, projection);
            detail::swap_if(first[7u], first[22u], compare, projection);
            detail::swap_if(first[9u], first[24u], compare, projection);
            detail::swap_if(first[11u], first[26u], compare, projection);
            detail::swap_if(first[1u], first[8u], compare, projection);
            detail::swap_if(first[3u], first[10u], compare, projection);
            detail::swap_if(first[5u], first[12u], compare, projection);
            detail::swap_if(first[7u], first[14u], compare, projection);
            detail::swap_if(first[9u], first[16u], compare, projection);
            detail::swap_if(first[11u], first[18u], compare, projection);
            detail::swap_if(first[13u], first[20u], compare, projection);
            detail::swap_if(first[15u], first[22u], compare, projection);
            detail::swap_if(first[17u], first[24u], compare, projection);
            detail::swap_if(first[19u], first[26u], compare, projection);
            detail::swap_if(first[1u], first[4u], compare, projection);
            detail::swap_if(first[3u], first[6u], compare, projection);
            detail::swap_if(first[5u], first[8u], compare, projection);
            detail::swap_if(first[7u], first[10u], compare, projection);
            detail::swap_if(first[9u], first[12u], compare, projection);
            detail::swap_if(first[11u], first[14u], compare, projection);
            detail::swap_if(first[13u], first[16u], compare, projection);
            detail::swap_if(first[15u], first[18u], compare, projection);
            detail::swap_if(first[17u], first[20u], compare, projection);
            detail::swap_if(first[19u], first[22u], compare, projection);
            detail::swap_if(first[21u], first[24u], compare, projection);
            detail::swap_if(first[23u], first[26u], compare, projection);
            detail::swap_if(first[1u], first[2u], compare, projection);
            detail::swap_if(first[3u], first[4u], compare, projection);
            detail::swap_if(first[5u], first[6u], compare, projection);
            detail::swap_if(first[7u], first[8u], compare, projection);
            detail::swap_if(first[9u], first[10u], compare, projection);
            detail::swap_if(first[11u], first[12u], compare, projection);
            detail::swap_if(first[13u], first[14u], compare, projection);
            detail::swap_if(first[15u], first[16u], compare, projection);
            detail::swap_if(first[17u], first[18u], compare, projection);
            detail::swap_if(first[19u], first[20u], compare, projection);
            detail::swap_if(first[21u], first[22u], compare, projection);
            detail::swap_if(first[23u], first[24u], compare, projection);
            detail::swap_if(first[25u], first[26u], compare, projection);
=======
            swap_if(first[0u], first[16u], compare);
            swap_if(first[1u], first[17u], compare);
            swap_if(first[2u], first[18u], compare);
            swap_if(first[3u], first[19u], compare);
            swap_if(first[4u], first[20u], compare);
            swap_if(first[5u], first[21u], compare);
            swap_if(first[6u], first[22u], compare);
            swap_if(first[7u], first[23u], compare);
            swap_if(first[8u], first[24u], compare);
            swap_if(first[9u], first[25u], compare);
            swap_if(first[10u], first[26u], compare);
            swap_if(first[11u], first[27u], compare);
            swap_if(first[0u], first[8u], compare);
            swap_if(first[1u], first[9u], compare);
            swap_if(first[2u], first[10u], compare);
            swap_if(first[3u], first[11u], compare);
            swap_if(first[4u], first[12u], compare);
            swap_if(first[5u], first[13u], compare);
            swap_if(first[6u], first[14u], compare);
            swap_if(first[7u], first[15u], compare);
            swap_if(first[16u], first[24u], compare);
            swap_if(first[17u], first[25u], compare);
            swap_if(first[18u], first[26u], compare);
            swap_if(first[19u], first[27u], compare);
            swap_if(first[8u], first[16u], compare);
            swap_if(first[9u], first[17u], compare);
            swap_if(first[10u], first[18u], compare);
            swap_if(first[11u], first[19u], compare);
            swap_if(first[12u], first[20u], compare);
            swap_if(first[13u], first[21u], compare);
            swap_if(first[14u], first[22u], compare);
            swap_if(first[15u], first[23u], compare);
            swap_if(first[0u], first[4u], compare);
            swap_if(first[1u], first[5u], compare);
            swap_if(first[2u], first[6u], compare);
            swap_if(first[3u], first[7u], compare);
            swap_if(first[8u], first[12u], compare);
            swap_if(first[9u], first[13u], compare);
            swap_if(first[10u], first[14u], compare);
            swap_if(first[11u], first[15u], compare);
            swap_if(first[16u], first[20u], compare);
            swap_if(first[17u], first[21u], compare);
            swap_if(first[18u], first[22u], compare);
            swap_if(first[19u], first[23u], compare);
            swap_if(first[4u], first[16u], compare);
            swap_if(first[5u], first[17u], compare);
            swap_if(first[6u], first[18u], compare);
            swap_if(first[7u], first[19u], compare);
            swap_if(first[12u], first[24u], compare);
            swap_if(first[13u], first[25u], compare);
            swap_if(first[14u], first[26u], compare);
            swap_if(first[15u], first[27u], compare);
            swap_if(first[4u], first[8u], compare);
            swap_if(first[5u], first[9u], compare);
            swap_if(first[6u], first[10u], compare);
            swap_if(first[7u], first[11u], compare);
            swap_if(first[12u], first[16u], compare);
            swap_if(first[13u], first[17u], compare);
            swap_if(first[14u], first[18u], compare);
            swap_if(first[15u], first[19u], compare);
            swap_if(first[20u], first[24u], compare);
            swap_if(first[21u], first[25u], compare);
            swap_if(first[22u], first[26u], compare);
            swap_if(first[23u], first[27u], compare);
            swap_if(first[0u], first[2u], compare);
            swap_if(first[1u], first[3u], compare);
            swap_if(first[4u], first[6u], compare);
            swap_if(first[5u], first[7u], compare);
            swap_if(first[8u], first[10u], compare);
            swap_if(first[9u], first[11u], compare);
            swap_if(first[12u], first[14u], compare);
            swap_if(first[13u], first[15u], compare);
            swap_if(first[16u], first[18u], compare);
            swap_if(first[17u], first[19u], compare);
            swap_if(first[20u], first[22u], compare);
            swap_if(first[21u], first[23u], compare);
            swap_if(first[24u], first[26u], compare);
            swap_if(first[25u], first[27u], compare);
            swap_if(first[2u], first[16u], compare);
            swap_if(first[3u], first[17u], compare);
            swap_if(first[6u], first[20u], compare);
            swap_if(first[7u], first[21u], compare);
            swap_if(first[10u], first[24u], compare);
            swap_if(first[11u], first[25u], compare);
            swap_if(first[2u], first[8u], compare);
            swap_if(first[3u], first[9u], compare);
            swap_if(first[6u], first[12u], compare);
            swap_if(first[7u], first[13u], compare);
            swap_if(first[10u], first[16u], compare);
            swap_if(first[11u], first[17u], compare);
            swap_if(first[14u], first[20u], compare);
            swap_if(first[15u], first[21u], compare);
            swap_if(first[18u], first[24u], compare);
            swap_if(first[19u], first[25u], compare);
            swap_if(first[2u], first[4u], compare);
            swap_if(first[3u], first[5u], compare);
            swap_if(first[6u], first[8u], compare);
            swap_if(first[7u], first[9u], compare);
            swap_if(first[10u], first[12u], compare);
            swap_if(first[11u], first[13u], compare);
            swap_if(first[14u], first[16u], compare);
            swap_if(first[15u], first[17u], compare);
            swap_if(first[18u], first[20u], compare);
            swap_if(first[19u], first[21u], compare);
            swap_if(first[22u], first[24u], compare);
            swap_if(first[23u], first[25u], compare);
            swap_if(first[0u], first[1u], compare);
            swap_if(first[2u], first[3u], compare);
            swap_if(first[4u], first[5u], compare);
            swap_if(first[6u], first[7u], compare);
            swap_if(first[8u], first[9u], compare);
            swap_if(first[10u], first[11u], compare);
            swap_if(first[12u], first[13u], compare);
            swap_if(first[14u], first[15u], compare);
            swap_if(first[16u], first[17u], compare);
            swap_if(first[18u], first[19u], compare);
            swap_if(first[20u], first[21u], compare);
            swap_if(first[22u], first[23u], compare);
            swap_if(first[24u], first[25u], compare);
            swap_if(first[26u], first[27u], compare);
            swap_if(first[1u], first[16u], compare);
            swap_if(first[3u], first[18u], compare);
            swap_if(first[5u], first[20u], compare);
            swap_if(first[7u], first[22u], compare);
            swap_if(first[9u], first[24u], compare);
            swap_if(first[11u], first[26u], compare);
            swap_if(first[1u], first[8u], compare);
            swap_if(first[3u], first[10u], compare);
            swap_if(first[5u], first[12u], compare);
            swap_if(first[7u], first[14u], compare);
            swap_if(first[9u], first[16u], compare);
            swap_if(first[11u], first[18u], compare);
            swap_if(first[13u], first[20u], compare);
            swap_if(first[15u], first[22u], compare);
            swap_if(first[17u], first[24u], compare);
            swap_if(first[19u], first[26u], compare);
            swap_if(first[1u], first[4u], compare);
            swap_if(first[3u], first[6u], compare);
            swap_if(first[5u], first[8u], compare);
            swap_if(first[7u], first[10u], compare);
            swap_if(first[9u], first[12u], compare);
            swap_if(first[11u], first[14u], compare);
            swap_if(first[13u], first[16u], compare);
            swap_if(first[15u], first[18u], compare);
            swap_if(first[17u], first[20u], compare);
            swap_if(first[19u], first[22u], compare);
            swap_if(first[21u], first[24u], compare);
            swap_if(first[23u], first[26u], compare);
            swap_if(first[1u], first[2u], compare);
            swap_if(first[3u], first[4u], compare);
            swap_if(first[5u], first[6u], compare);
            swap_if(first[7u], first[8u], compare);
            swap_if(first[9u], first[10u], compare);
            swap_if(first[11u], first[12u], compare);
            swap_if(first[13u], first[14u], compare);
            swap_if(first[15u], first[16u], compare);
            swap_if(first[17u], first[18u], compare);
            swap_if(first[19u], first[20u], compare);
            swap_if(first[21u], first[22u], compare);
            swap_if(first[23u], first[24u], compare);
            swap_if(first[25u], first[26u], compare);
>>>>>>> 5ba16617
        }
    };
}}

#endif // CPPSORT_DETAIL_SORTING_NETWORK_SORT28_H_<|MERGE_RESOLUTION|>--- conflicted
+++ resolved
@@ -28,11 +28,7 @@
 // Headers
 ////////////////////////////////////////////////////////////
 #include <functional>
-<<<<<<< HEAD
-#include <cpp-sort/sorter_facade.h>
 #include <cpp-sort/utility/identity.h>
-=======
->>>>>>> 5ba16617
 #include "../swap_if.h"
 
 namespace cppsort
@@ -51,331 +47,167 @@
                         Compare compare={}, Projection projection={}) const
             -> void
         {
-<<<<<<< HEAD
-            detail::swap_if(first[0u], first[16u], compare, projection);
-            detail::swap_if(first[1u], first[17u], compare, projection);
-            detail::swap_if(first[2u], first[18u], compare, projection);
-            detail::swap_if(first[3u], first[19u], compare, projection);
-            detail::swap_if(first[4u], first[20u], compare, projection);
-            detail::swap_if(first[5u], first[21u], compare, projection);
-            detail::swap_if(first[6u], first[22u], compare, projection);
-            detail::swap_if(first[7u], first[23u], compare, projection);
-            detail::swap_if(first[8u], first[24u], compare, projection);
-            detail::swap_if(first[9u], first[25u], compare, projection);
-            detail::swap_if(first[10u], first[26u], compare, projection);
-            detail::swap_if(first[11u], first[27u], compare, projection);
-            detail::swap_if(first[0u], first[8u], compare, projection);
-            detail::swap_if(first[1u], first[9u], compare, projection);
-            detail::swap_if(first[2u], first[10u], compare, projection);
-            detail::swap_if(first[3u], first[11u], compare, projection);
-            detail::swap_if(first[4u], first[12u], compare, projection);
-            detail::swap_if(first[5u], first[13u], compare, projection);
-            detail::swap_if(first[6u], first[14u], compare, projection);
-            detail::swap_if(first[7u], first[15u], compare, projection);
-            detail::swap_if(first[16u], first[24u], compare, projection);
-            detail::swap_if(first[17u], first[25u], compare, projection);
-            detail::swap_if(first[18u], first[26u], compare, projection);
-            detail::swap_if(first[19u], first[27u], compare, projection);
-            detail::swap_if(first[8u], first[16u], compare, projection);
-            detail::swap_if(first[9u], first[17u], compare, projection);
-            detail::swap_if(first[10u], first[18u], compare, projection);
-            detail::swap_if(first[11u], first[19u], compare, projection);
-            detail::swap_if(first[12u], first[20u], compare, projection);
-            detail::swap_if(first[13u], first[21u], compare, projection);
-            detail::swap_if(first[14u], first[22u], compare, projection);
-            detail::swap_if(first[15u], first[23u], compare, projection);
-            detail::swap_if(first[0u], first[4u], compare, projection);
-            detail::swap_if(first[1u], first[5u], compare, projection);
-            detail::swap_if(first[2u], first[6u], compare, projection);
-            detail::swap_if(first[3u], first[7u], compare, projection);
-            detail::swap_if(first[8u], first[12u], compare, projection);
-            detail::swap_if(first[9u], first[13u], compare, projection);
-            detail::swap_if(first[10u], first[14u], compare, projection);
-            detail::swap_if(first[11u], first[15u], compare, projection);
-            detail::swap_if(first[16u], first[20u], compare, projection);
-            detail::swap_if(first[17u], first[21u], compare, projection);
-            detail::swap_if(first[18u], first[22u], compare, projection);
-            detail::swap_if(first[19u], first[23u], compare, projection);
-            detail::swap_if(first[4u], first[16u], compare, projection);
-            detail::swap_if(first[5u], first[17u], compare, projection);
-            detail::swap_if(first[6u], first[18u], compare, projection);
-            detail::swap_if(first[7u], first[19u], compare, projection);
-            detail::swap_if(first[12u], first[24u], compare, projection);
-            detail::swap_if(first[13u], first[25u], compare, projection);
-            detail::swap_if(first[14u], first[26u], compare, projection);
-            detail::swap_if(first[15u], first[27u], compare, projection);
-            detail::swap_if(first[4u], first[8u], compare, projection);
-            detail::swap_if(first[5u], first[9u], compare, projection);
-            detail::swap_if(first[6u], first[10u], compare, projection);
-            detail::swap_if(first[7u], first[11u], compare, projection);
-            detail::swap_if(first[12u], first[16u], compare, projection);
-            detail::swap_if(first[13u], first[17u], compare, projection);
-            detail::swap_if(first[14u], first[18u], compare, projection);
-            detail::swap_if(first[15u], first[19u], compare, projection);
-            detail::swap_if(first[20u], first[24u], compare, projection);
-            detail::swap_if(first[21u], first[25u], compare, projection);
-            detail::swap_if(first[22u], first[26u], compare, projection);
-            detail::swap_if(first[23u], first[27u], compare, projection);
-            detail::swap_if(first[0u], first[2u], compare, projection);
-            detail::swap_if(first[1u], first[3u], compare, projection);
-            detail::swap_if(first[4u], first[6u], compare, projection);
-            detail::swap_if(first[5u], first[7u], compare, projection);
-            detail::swap_if(first[8u], first[10u], compare, projection);
-            detail::swap_if(first[9u], first[11u], compare, projection);
-            detail::swap_if(first[12u], first[14u], compare, projection);
-            detail::swap_if(first[13u], first[15u], compare, projection);
-            detail::swap_if(first[16u], first[18u], compare, projection);
-            detail::swap_if(first[17u], first[19u], compare, projection);
-            detail::swap_if(first[20u], first[22u], compare, projection);
-            detail::swap_if(first[21u], first[23u], compare, projection);
-            detail::swap_if(first[24u], first[26u], compare, projection);
-            detail::swap_if(first[25u], first[27u], compare, projection);
-            detail::swap_if(first[2u], first[16u], compare, projection);
-            detail::swap_if(first[3u], first[17u], compare, projection);
-            detail::swap_if(first[6u], first[20u], compare, projection);
-            detail::swap_if(first[7u], first[21u], compare, projection);
-            detail::swap_if(first[10u], first[24u], compare, projection);
-            detail::swap_if(first[11u], first[25u], compare, projection);
-            detail::swap_if(first[2u], first[8u], compare, projection);
-            detail::swap_if(first[3u], first[9u], compare, projection);
-            detail::swap_if(first[6u], first[12u], compare, projection);
-            detail::swap_if(first[7u], first[13u], compare, projection);
-            detail::swap_if(first[10u], first[16u], compare, projection);
-            detail::swap_if(first[11u], first[17u], compare, projection);
-            detail::swap_if(first[14u], first[20u], compare, projection);
-            detail::swap_if(first[15u], first[21u], compare, projection);
-            detail::swap_if(first[18u], first[24u], compare, projection);
-            detail::swap_if(first[19u], first[25u], compare, projection);
-            detail::swap_if(first[2u], first[4u], compare, projection);
-            detail::swap_if(first[3u], first[5u], compare, projection);
-            detail::swap_if(first[6u], first[8u], compare, projection);
-            detail::swap_if(first[7u], first[9u], compare, projection);
-            detail::swap_if(first[10u], first[12u], compare, projection);
-            detail::swap_if(first[11u], first[13u], compare, projection);
-            detail::swap_if(first[14u], first[16u], compare, projection);
-            detail::swap_if(first[15u], first[17u], compare, projection);
-            detail::swap_if(first[18u], first[20u], compare, projection);
-            detail::swap_if(first[19u], first[21u], compare, projection);
-            detail::swap_if(first[22u], first[24u], compare, projection);
-            detail::swap_if(first[23u], first[25u], compare, projection);
-            detail::swap_if(first[0u], first[1u], compare, projection);
-            detail::swap_if(first[2u], first[3u], compare, projection);
-            detail::swap_if(first[4u], first[5u], compare, projection);
-            detail::swap_if(first[6u], first[7u], compare, projection);
-            detail::swap_if(first[8u], first[9u], compare, projection);
-            detail::swap_if(first[10u], first[11u], compare, projection);
-            detail::swap_if(first[12u], first[13u], compare, projection);
-            detail::swap_if(first[14u], first[15u], compare, projection);
-            detail::swap_if(first[16u], first[17u], compare, projection);
-            detail::swap_if(first[18u], first[19u], compare, projection);
-            detail::swap_if(first[20u], first[21u], compare, projection);
-            detail::swap_if(first[22u], first[23u], compare, projection);
-            detail::swap_if(first[24u], first[25u], compare, projection);
-            detail::swap_if(first[26u], first[27u], compare, projection);
-            detail::swap_if(first[1u], first[16u], compare, projection);
-            detail::swap_if(first[3u], first[18u], compare, projection);
-            detail::swap_if(first[5u], first[20u], compare, projection);
-            detail::swap_if(first[7u], first[22u], compare, projection);
-            detail::swap_if(first[9u], first[24u], compare, projection);
-            detail::swap_if(first[11u], first[26u], compare, projection);
-            detail::swap_if(first[1u], first[8u], compare, projection);
-            detail::swap_if(first[3u], first[10u], compare, projection);
-            detail::swap_if(first[5u], first[12u], compare, projection);
-            detail::swap_if(first[7u], first[14u], compare, projection);
-            detail::swap_if(first[9u], first[16u], compare, projection);
-            detail::swap_if(first[11u], first[18u], compare, projection);
-            detail::swap_if(first[13u], first[20u], compare, projection);
-            detail::swap_if(first[15u], first[22u], compare, projection);
-            detail::swap_if(first[17u], first[24u], compare, projection);
-            detail::swap_if(first[19u], first[26u], compare, projection);
-            detail::swap_if(first[1u], first[4u], compare, projection);
-            detail::swap_if(first[3u], first[6u], compare, projection);
-            detail::swap_if(first[5u], first[8u], compare, projection);
-            detail::swap_if(first[7u], first[10u], compare, projection);
-            detail::swap_if(first[9u], first[12u], compare, projection);
-            detail::swap_if(first[11u], first[14u], compare, projection);
-            detail::swap_if(first[13u], first[16u], compare, projection);
-            detail::swap_if(first[15u], first[18u], compare, projection);
-            detail::swap_if(first[17u], first[20u], compare, projection);
-            detail::swap_if(first[19u], first[22u], compare, projection);
-            detail::swap_if(first[21u], first[24u], compare, projection);
-            detail::swap_if(first[23u], first[26u], compare, projection);
-            detail::swap_if(first[1u], first[2u], compare, projection);
-            detail::swap_if(first[3u], first[4u], compare, projection);
-            detail::swap_if(first[5u], first[6u], compare, projection);
-            detail::swap_if(first[7u], first[8u], compare, projection);
-            detail::swap_if(first[9u], first[10u], compare, projection);
-            detail::swap_if(first[11u], first[12u], compare, projection);
-            detail::swap_if(first[13u], first[14u], compare, projection);
-            detail::swap_if(first[15u], first[16u], compare, projection);
-            detail::swap_if(first[17u], first[18u], compare, projection);
-            detail::swap_if(first[19u], first[20u], compare, projection);
-            detail::swap_if(first[21u], first[22u], compare, projection);
-            detail::swap_if(first[23u], first[24u], compare, projection);
-            detail::swap_if(first[25u], first[26u], compare, projection);
-=======
-            swap_if(first[0u], first[16u], compare);
-            swap_if(first[1u], first[17u], compare);
-            swap_if(first[2u], first[18u], compare);
-            swap_if(first[3u], first[19u], compare);
-            swap_if(first[4u], first[20u], compare);
-            swap_if(first[5u], first[21u], compare);
-            swap_if(first[6u], first[22u], compare);
-            swap_if(first[7u], first[23u], compare);
-            swap_if(first[8u], first[24u], compare);
-            swap_if(first[9u], first[25u], compare);
-            swap_if(first[10u], first[26u], compare);
-            swap_if(first[11u], first[27u], compare);
-            swap_if(first[0u], first[8u], compare);
-            swap_if(first[1u], first[9u], compare);
-            swap_if(first[2u], first[10u], compare);
-            swap_if(first[3u], first[11u], compare);
-            swap_if(first[4u], first[12u], compare);
-            swap_if(first[5u], first[13u], compare);
-            swap_if(first[6u], first[14u], compare);
-            swap_if(first[7u], first[15u], compare);
-            swap_if(first[16u], first[24u], compare);
-            swap_if(first[17u], first[25u], compare);
-            swap_if(first[18u], first[26u], compare);
-            swap_if(first[19u], first[27u], compare);
-            swap_if(first[8u], first[16u], compare);
-            swap_if(first[9u], first[17u], compare);
-            swap_if(first[10u], first[18u], compare);
-            swap_if(first[11u], first[19u], compare);
-            swap_if(first[12u], first[20u], compare);
-            swap_if(first[13u], first[21u], compare);
-            swap_if(first[14u], first[22u], compare);
-            swap_if(first[15u], first[23u], compare);
-            swap_if(first[0u], first[4u], compare);
-            swap_if(first[1u], first[5u], compare);
-            swap_if(first[2u], first[6u], compare);
-            swap_if(first[3u], first[7u], compare);
-            swap_if(first[8u], first[12u], compare);
-            swap_if(first[9u], first[13u], compare);
-            swap_if(first[10u], first[14u], compare);
-            swap_if(first[11u], first[15u], compare);
-            swap_if(first[16u], first[20u], compare);
-            swap_if(first[17u], first[21u], compare);
-            swap_if(first[18u], first[22u], compare);
-            swap_if(first[19u], first[23u], compare);
-            swap_if(first[4u], first[16u], compare);
-            swap_if(first[5u], first[17u], compare);
-            swap_if(first[6u], first[18u], compare);
-            swap_if(first[7u], first[19u], compare);
-            swap_if(first[12u], first[24u], compare);
-            swap_if(first[13u], first[25u], compare);
-            swap_if(first[14u], first[26u], compare);
-            swap_if(first[15u], first[27u], compare);
-            swap_if(first[4u], first[8u], compare);
-            swap_if(first[5u], first[9u], compare);
-            swap_if(first[6u], first[10u], compare);
-            swap_if(first[7u], first[11u], compare);
-            swap_if(first[12u], first[16u], compare);
-            swap_if(first[13u], first[17u], compare);
-            swap_if(first[14u], first[18u], compare);
-            swap_if(first[15u], first[19u], compare);
-            swap_if(first[20u], first[24u], compare);
-            swap_if(first[21u], first[25u], compare);
-            swap_if(first[22u], first[26u], compare);
-            swap_if(first[23u], first[27u], compare);
-            swap_if(first[0u], first[2u], compare);
-            swap_if(first[1u], first[3u], compare);
-            swap_if(first[4u], first[6u], compare);
-            swap_if(first[5u], first[7u], compare);
-            swap_if(first[8u], first[10u], compare);
-            swap_if(first[9u], first[11u], compare);
-            swap_if(first[12u], first[14u], compare);
-            swap_if(first[13u], first[15u], compare);
-            swap_if(first[16u], first[18u], compare);
-            swap_if(first[17u], first[19u], compare);
-            swap_if(first[20u], first[22u], compare);
-            swap_if(first[21u], first[23u], compare);
-            swap_if(first[24u], first[26u], compare);
-            swap_if(first[25u], first[27u], compare);
-            swap_if(first[2u], first[16u], compare);
-            swap_if(first[3u], first[17u], compare);
-            swap_if(first[6u], first[20u], compare);
-            swap_if(first[7u], first[21u], compare);
-            swap_if(first[10u], first[24u], compare);
-            swap_if(first[11u], first[25u], compare);
-            swap_if(first[2u], first[8u], compare);
-            swap_if(first[3u], first[9u], compare);
-            swap_if(first[6u], first[12u], compare);
-            swap_if(first[7u], first[13u], compare);
-            swap_if(first[10u], first[16u], compare);
-            swap_if(first[11u], first[17u], compare);
-            swap_if(first[14u], first[20u], compare);
-            swap_if(first[15u], first[21u], compare);
-            swap_if(first[18u], first[24u], compare);
-            swap_if(first[19u], first[25u], compare);
-            swap_if(first[2u], first[4u], compare);
-            swap_if(first[3u], first[5u], compare);
-            swap_if(first[6u], first[8u], compare);
-            swap_if(first[7u], first[9u], compare);
-            swap_if(first[10u], first[12u], compare);
-            swap_if(first[11u], first[13u], compare);
-            swap_if(first[14u], first[16u], compare);
-            swap_if(first[15u], first[17u], compare);
-            swap_if(first[18u], first[20u], compare);
-            swap_if(first[19u], first[21u], compare);
-            swap_if(first[22u], first[24u], compare);
-            swap_if(first[23u], first[25u], compare);
-            swap_if(first[0u], first[1u], compare);
-            swap_if(first[2u], first[3u], compare);
-            swap_if(first[4u], first[5u], compare);
-            swap_if(first[6u], first[7u], compare);
-            swap_if(first[8u], first[9u], compare);
-            swap_if(first[10u], first[11u], compare);
-            swap_if(first[12u], first[13u], compare);
-            swap_if(first[14u], first[15u], compare);
-            swap_if(first[16u], first[17u], compare);
-            swap_if(first[18u], first[19u], compare);
-            swap_if(first[20u], first[21u], compare);
-            swap_if(first[22u], first[23u], compare);
-            swap_if(first[24u], first[25u], compare);
-            swap_if(first[26u], first[27u], compare);
-            swap_if(first[1u], first[16u], compare);
-            swap_if(first[3u], first[18u], compare);
-            swap_if(first[5u], first[20u], compare);
-            swap_if(first[7u], first[22u], compare);
-            swap_if(first[9u], first[24u], compare);
-            swap_if(first[11u], first[26u], compare);
-            swap_if(first[1u], first[8u], compare);
-            swap_if(first[3u], first[10u], compare);
-            swap_if(first[5u], first[12u], compare);
-            swap_if(first[7u], first[14u], compare);
-            swap_if(first[9u], first[16u], compare);
-            swap_if(first[11u], first[18u], compare);
-            swap_if(first[13u], first[20u], compare);
-            swap_if(first[15u], first[22u], compare);
-            swap_if(first[17u], first[24u], compare);
-            swap_if(first[19u], first[26u], compare);
-            swap_if(first[1u], first[4u], compare);
-            swap_if(first[3u], first[6u], compare);
-            swap_if(first[5u], first[8u], compare);
-            swap_if(first[7u], first[10u], compare);
-            swap_if(first[9u], first[12u], compare);
-            swap_if(first[11u], first[14u], compare);
-            swap_if(first[13u], first[16u], compare);
-            swap_if(first[15u], first[18u], compare);
-            swap_if(first[17u], first[20u], compare);
-            swap_if(first[19u], first[22u], compare);
-            swap_if(first[21u], first[24u], compare);
-            swap_if(first[23u], first[26u], compare);
-            swap_if(first[1u], first[2u], compare);
-            swap_if(first[3u], first[4u], compare);
-            swap_if(first[5u], first[6u], compare);
-            swap_if(first[7u], first[8u], compare);
-            swap_if(first[9u], first[10u], compare);
-            swap_if(first[11u], first[12u], compare);
-            swap_if(first[13u], first[14u], compare);
-            swap_if(first[15u], first[16u], compare);
-            swap_if(first[17u], first[18u], compare);
-            swap_if(first[19u], first[20u], compare);
-            swap_if(first[21u], first[22u], compare);
-            swap_if(first[23u], first[24u], compare);
-            swap_if(first[25u], first[26u], compare);
->>>>>>> 5ba16617
+            swap_if(first[0u], first[16u], compare, projection);
+            swap_if(first[1u], first[17u], compare, projection);
+            swap_if(first[2u], first[18u], compare, projection);
+            swap_if(first[3u], first[19u], compare, projection);
+            swap_if(first[4u], first[20u], compare, projection);
+            swap_if(first[5u], first[21u], compare, projection);
+            swap_if(first[6u], first[22u], compare, projection);
+            swap_if(first[7u], first[23u], compare, projection);
+            swap_if(first[8u], first[24u], compare, projection);
+            swap_if(first[9u], first[25u], compare, projection);
+            swap_if(first[10u], first[26u], compare, projection);
+            swap_if(first[11u], first[27u], compare, projection);
+            swap_if(first[0u], first[8u], compare, projection);
+            swap_if(first[1u], first[9u], compare, projection);
+            swap_if(first[2u], first[10u], compare, projection);
+            swap_if(first[3u], first[11u], compare, projection);
+            swap_if(first[4u], first[12u], compare, projection);
+            swap_if(first[5u], first[13u], compare, projection);
+            swap_if(first[6u], first[14u], compare, projection);
+            swap_if(first[7u], first[15u], compare, projection);
+            swap_if(first[16u], first[24u], compare, projection);
+            swap_if(first[17u], first[25u], compare, projection);
+            swap_if(first[18u], first[26u], compare, projection);
+            swap_if(first[19u], first[27u], compare, projection);
+            swap_if(first[8u], first[16u], compare, projection);
+            swap_if(first[9u], first[17u], compare, projection);
+            swap_if(first[10u], first[18u], compare, projection);
+            swap_if(first[11u], first[19u], compare, projection);
+            swap_if(first[12u], first[20u], compare, projection);
+            swap_if(first[13u], first[21u], compare, projection);
+            swap_if(first[14u], first[22u], compare, projection);
+            swap_if(first[15u], first[23u], compare, projection);
+            swap_if(first[0u], first[4u], compare, projection);
+            swap_if(first[1u], first[5u], compare, projection);
+            swap_if(first[2u], first[6u], compare, projection);
+            swap_if(first[3u], first[7u], compare, projection);
+            swap_if(first[8u], first[12u], compare, projection);
+            swap_if(first[9u], first[13u], compare, projection);
+            swap_if(first[10u], first[14u], compare, projection);
+            swap_if(first[11u], first[15u], compare, projection);
+            swap_if(first[16u], first[20u], compare, projection);
+            swap_if(first[17u], first[21u], compare, projection);
+            swap_if(first[18u], first[22u], compare, projection);
+            swap_if(first[19u], first[23u], compare, projection);
+            swap_if(first[4u], first[16u], compare, projection);
+            swap_if(first[5u], first[17u], compare, projection);
+            swap_if(first[6u], first[18u], compare, projection);
+            swap_if(first[7u], first[19u], compare, projection);
+            swap_if(first[12u], first[24u], compare, projection);
+            swap_if(first[13u], first[25u], compare, projection);
+            swap_if(first[14u], first[26u], compare, projection);
+            swap_if(first[15u], first[27u], compare, projection);
+            swap_if(first[4u], first[8u], compare, projection);
+            swap_if(first[5u], first[9u], compare, projection);
+            swap_if(first[6u], first[10u], compare, projection);
+            swap_if(first[7u], first[11u], compare, projection);
+            swap_if(first[12u], first[16u], compare, projection);
+            swap_if(first[13u], first[17u], compare, projection);
+            swap_if(first[14u], first[18u], compare, projection);
+            swap_if(first[15u], first[19u], compare, projection);
+            swap_if(first[20u], first[24u], compare, projection);
+            swap_if(first[21u], first[25u], compare, projection);
+            swap_if(first[22u], first[26u], compare, projection);
+            swap_if(first[23u], first[27u], compare, projection);
+            swap_if(first[0u], first[2u], compare, projection);
+            swap_if(first[1u], first[3u], compare, projection);
+            swap_if(first[4u], first[6u], compare, projection);
+            swap_if(first[5u], first[7u], compare, projection);
+            swap_if(first[8u], first[10u], compare, projection);
+            swap_if(first[9u], first[11u], compare, projection);
+            swap_if(first[12u], first[14u], compare, projection);
+            swap_if(first[13u], first[15u], compare, projection);
+            swap_if(first[16u], first[18u], compare, projection);
+            swap_if(first[17u], first[19u], compare, projection);
+            swap_if(first[20u], first[22u], compare, projection);
+            swap_if(first[21u], first[23u], compare, projection);
+            swap_if(first[24u], first[26u], compare, projection);
+            swap_if(first[25u], first[27u], compare, projection);
+            swap_if(first[2u], first[16u], compare, projection);
+            swap_if(first[3u], first[17u], compare, projection);
+            swap_if(first[6u], first[20u], compare, projection);
+            swap_if(first[7u], first[21u], compare, projection);
+            swap_if(first[10u], first[24u], compare, projection);
+            swap_if(first[11u], first[25u], compare, projection);
+            swap_if(first[2u], first[8u], compare, projection);
+            swap_if(first[3u], first[9u], compare, projection);
+            swap_if(first[6u], first[12u], compare, projection);
+            swap_if(first[7u], first[13u], compare, projection);
+            swap_if(first[10u], first[16u], compare, projection);
+            swap_if(first[11u], first[17u], compare, projection);
+            swap_if(first[14u], first[20u], compare, projection);
+            swap_if(first[15u], first[21u], compare, projection);
+            swap_if(first[18u], first[24u], compare, projection);
+            swap_if(first[19u], first[25u], compare, projection);
+            swap_if(first[2u], first[4u], compare, projection);
+            swap_if(first[3u], first[5u], compare, projection);
+            swap_if(first[6u], first[8u], compare, projection);
+            swap_if(first[7u], first[9u], compare, projection);
+            swap_if(first[10u], first[12u], compare, projection);
+            swap_if(first[11u], first[13u], compare, projection);
+            swap_if(first[14u], first[16u], compare, projection);
+            swap_if(first[15u], first[17u], compare, projection);
+            swap_if(first[18u], first[20u], compare, projection);
+            swap_if(first[19u], first[21u], compare, projection);
+            swap_if(first[22u], first[24u], compare, projection);
+            swap_if(first[23u], first[25u], compare, projection);
+            swap_if(first[0u], first[1u], compare, projection);
+            swap_if(first[2u], first[3u], compare, projection);
+            swap_if(first[4u], first[5u], compare, projection);
+            swap_if(first[6u], first[7u], compare, projection);
+            swap_if(first[8u], first[9u], compare, projection);
+            swap_if(first[10u], first[11u], compare, projection);
+            swap_if(first[12u], first[13u], compare, projection);
+            swap_if(first[14u], first[15u], compare, projection);
+            swap_if(first[16u], first[17u], compare, projection);
+            swap_if(first[18u], first[19u], compare, projection);
+            swap_if(first[20u], first[21u], compare, projection);
+            swap_if(first[22u], first[23u], compare, projection);
+            swap_if(first[24u], first[25u], compare, projection);
+            swap_if(first[26u], first[27u], compare, projection);
+            swap_if(first[1u], first[16u], compare, projection);
+            swap_if(first[3u], first[18u], compare, projection);
+            swap_if(first[5u], first[20u], compare, projection);
+            swap_if(first[7u], first[22u], compare, projection);
+            swap_if(first[9u], first[24u], compare, projection);
+            swap_if(first[11u], first[26u], compare, projection);
+            swap_if(first[1u], first[8u], compare, projection);
+            swap_if(first[3u], first[10u], compare, projection);
+            swap_if(first[5u], first[12u], compare, projection);
+            swap_if(first[7u], first[14u], compare, projection);
+            swap_if(first[9u], first[16u], compare, projection);
+            swap_if(first[11u], first[18u], compare, projection);
+            swap_if(first[13u], first[20u], compare, projection);
+            swap_if(first[15u], first[22u], compare, projection);
+            swap_if(first[17u], first[24u], compare, projection);
+            swap_if(first[19u], first[26u], compare, projection);
+            swap_if(first[1u], first[4u], compare, projection);
+            swap_if(first[3u], first[6u], compare, projection);
+            swap_if(first[5u], first[8u], compare, projection);
+            swap_if(first[7u], first[10u], compare, projection);
+            swap_if(first[9u], first[12u], compare, projection);
+            swap_if(first[11u], first[14u], compare, projection);
+            swap_if(first[13u], first[16u], compare, projection);
+            swap_if(first[15u], first[18u], compare, projection);
+            swap_if(first[17u], first[20u], compare, projection);
+            swap_if(first[19u], first[22u], compare, projection);
+            swap_if(first[21u], first[24u], compare, projection);
+            swap_if(first[23u], first[26u], compare, projection);
+            swap_if(first[1u], first[2u], compare, projection);
+            swap_if(first[3u], first[4u], compare, projection);
+            swap_if(first[5u], first[6u], compare, projection);
+            swap_if(first[7u], first[8u], compare, projection);
+            swap_if(first[9u], first[10u], compare, projection);
+            swap_if(first[11u], first[12u], compare, projection);
+            swap_if(first[13u], first[14u], compare, projection);
+            swap_if(first[15u], first[16u], compare, projection);
+            swap_if(first[17u], first[18u], compare, projection);
+            swap_if(first[19u], first[20u], compare, projection);
+            swap_if(first[21u], first[22u], compare, projection);
+            swap_if(first[23u], first[24u], compare, projection);
+            swap_if(first[25u], first[26u], compare, projection);
         }
     };
 }}
