--- conflicted
+++ resolved
@@ -28,11 +28,7 @@
 // Headers
 ////////////////////////////////////////////////////////////
 #include <functional>
-<<<<<<< HEAD
-#include <cpp-sort/sorter_facade.h>
 #include <cpp-sort/utility/identity.h>
-=======
->>>>>>> 5ba16617
 #include "../swap_if.h"
 
 namespace cppsort
@@ -54,137 +50,70 @@
             sorting_network_sorter<16u>{}(first, first+16u, compare, projection);
             sorting_network_sorter<15u>{}(first+16u, first+31u, compare, projection);
 
-<<<<<<< HEAD
-            detail::swap_if(first[0u], first[16u], compare, projection);
-            detail::swap_if(first[8u], first[24u], compare, projection);
-            detail::swap_if(first[8u], first[16u], compare, projection);
-            detail::swap_if(first[4u], first[20u], compare, projection);
-            detail::swap_if(first[12u], first[28u], compare, projection);
-            detail::swap_if(first[12u], first[20u], compare, projection);
-            detail::swap_if(first[4u], first[8u], compare, projection);
-            detail::swap_if(first[12u], first[16u], compare, projection);
-            detail::swap_if(first[20u], first[24u], compare, projection);
-            detail::swap_if(first[2u], first[18u], compare, projection);
-            detail::swap_if(first[10u], first[26u], compare, projection);
-            detail::swap_if(first[10u], first[18u], compare, projection);
-            detail::swap_if(first[6u], first[22u], compare, projection);
-            detail::swap_if(first[14u], first[30u], compare, projection);
-            detail::swap_if(first[14u], first[22u], compare, projection);
-            detail::swap_if(first[6u], first[10u], compare, projection);
-            detail::swap_if(first[14u], first[18u], compare, projection);
-            detail::swap_if(first[22u], first[26u], compare, projection);
-            detail::swap_if(first[2u], first[4u], compare, projection);
-            detail::swap_if(first[6u], first[8u], compare, projection);
-            detail::swap_if(first[10u], first[12u], compare, projection);
-            detail::swap_if(first[14u], first[16u], compare, projection);
-            detail::swap_if(first[18u], first[20u], compare, projection);
-            detail::swap_if(first[22u], first[24u], compare, projection);
-            detail::swap_if(first[26u], first[28u], compare, projection);
-            detail::swap_if(first[1u], first[17u], compare, projection);
-            detail::swap_if(first[9u], first[25u], compare, projection);
-            detail::swap_if(first[9u], first[17u], compare, projection);
-            detail::swap_if(first[5u], first[21u], compare, projection);
-            detail::swap_if(first[13u], first[29u], compare, projection);
-            detail::swap_if(first[13u], first[21u], compare, projection);
-            detail::swap_if(first[5u], first[9u], compare, projection);
-            detail::swap_if(first[13u], first[17u], compare, projection);
-            detail::swap_if(first[21u], first[25u], compare, projection);
-            detail::swap_if(first[3u], first[19u], compare, projection);
-            detail::swap_if(first[11u], first[27u], compare, projection);
-            detail::swap_if(first[11u], first[19u], compare, projection);
-            detail::swap_if(first[7u], first[23u], compare, projection);
-            detail::swap_if(first[15u], first[23u], compare, projection);
-            detail::swap_if(first[7u], first[11u], compare, projection);
-            detail::swap_if(first[15u], first[19u], compare, projection);
-            detail::swap_if(first[23u], first[27u], compare, projection);
-            detail::swap_if(first[3u], first[5u], compare, projection);
-            detail::swap_if(first[7u], first[9u], compare, projection);
-            detail::swap_if(first[11u], first[13u], compare, projection);
-            detail::swap_if(first[15u], first[17u], compare, projection);
-            detail::swap_if(first[19u], first[21u], compare, projection);
-            detail::swap_if(first[23u], first[25u], compare, projection);
-            detail::swap_if(first[27u], first[29u], compare, projection);
-            detail::swap_if(first[1u], first[2u], compare, projection);
-            detail::swap_if(first[3u], first[4u], compare, projection);
-            detail::swap_if(first[5u], first[6u], compare, projection);
-            detail::swap_if(first[7u], first[8u], compare, projection);
-            detail::swap_if(first[9u], first[10u], compare, projection);
-            detail::swap_if(first[11u], first[12u], compare, projection);
-            detail::swap_if(first[13u], first[14u], compare, projection);
-            detail::swap_if(first[15u], first[16u], compare, projection);
-            detail::swap_if(first[17u], first[18u], compare, projection);
-            detail::swap_if(first[19u], first[20u], compare, projection);
-            detail::swap_if(first[21u], first[22u], compare, projection);
-            detail::swap_if(first[23u], first[24u], compare, projection);
-            detail::swap_if(first[25u], first[26u], compare, projection);
-            detail::swap_if(first[27u], first[28u], compare, projection);
-            detail::swap_if(first[29u], first[30u], compare, projection);
-=======
-            swap_if(first[0u], first[16u], compare);
-            swap_if(first[8u], first[24u], compare);
-            swap_if(first[8u], first[16u], compare);
-            swap_if(first[4u], first[20u], compare);
-            swap_if(first[12u], first[28u], compare);
-            swap_if(first[12u], first[20u], compare);
-            swap_if(first[4u], first[8u], compare);
-            swap_if(first[12u], first[16u], compare);
-            swap_if(first[20u], first[24u], compare);
-            swap_if(first[2u], first[18u], compare);
-            swap_if(first[10u], first[26u], compare);
-            swap_if(first[10u], first[18u], compare);
-            swap_if(first[6u], first[22u], compare);
-            swap_if(first[14u], first[30u], compare);
-            swap_if(first[14u], first[22u], compare);
-            swap_if(first[6u], first[10u], compare);
-            swap_if(first[14u], first[18u], compare);
-            swap_if(first[22u], first[26u], compare);
-            swap_if(first[2u], first[4u], compare);
-            swap_if(first[6u], first[8u], compare);
-            swap_if(first[10u], first[12u], compare);
-            swap_if(first[14u], first[16u], compare);
-            swap_if(first[18u], first[20u], compare);
-            swap_if(first[22u], first[24u], compare);
-            swap_if(first[26u], first[28u], compare);
-            swap_if(first[1u], first[17u], compare);
-            swap_if(first[9u], first[25u], compare);
-            swap_if(first[9u], first[17u], compare);
-            swap_if(first[5u], first[21u], compare);
-            swap_if(first[13u], first[29u], compare);
-            swap_if(first[13u], first[21u], compare);
-            swap_if(first[5u], first[9u], compare);
-            swap_if(first[13u], first[17u], compare);
-            swap_if(first[21u], first[25u], compare);
-            swap_if(first[3u], first[19u], compare);
-            swap_if(first[11u], first[27u], compare);
-            swap_if(first[11u], first[19u], compare);
-            swap_if(first[7u], first[23u], compare);
-            swap_if(first[15u], first[23u], compare);
-            swap_if(first[7u], first[11u], compare);
-            swap_if(first[15u], first[19u], compare);
-            swap_if(first[23u], first[27u], compare);
-            swap_if(first[3u], first[5u], compare);
-            swap_if(first[7u], first[9u], compare);
-            swap_if(first[11u], first[13u], compare);
-            swap_if(first[15u], first[17u], compare);
-            swap_if(first[19u], first[21u], compare);
-            swap_if(first[23u], first[25u], compare);
-            swap_if(first[27u], first[29u], compare);
-            swap_if(first[1u], first[2u], compare);
-            swap_if(first[3u], first[4u], compare);
-            swap_if(first[5u], first[6u], compare);
-            swap_if(first[7u], first[8u], compare);
-            swap_if(first[9u], first[10u], compare);
-            swap_if(first[11u], first[12u], compare);
-            swap_if(first[13u], first[14u], compare);
-            swap_if(first[15u], first[16u], compare);
-            swap_if(first[17u], first[18u], compare);
-            swap_if(first[19u], first[20u], compare);
-            swap_if(first[21u], first[22u], compare);
-            swap_if(first[23u], first[24u], compare);
-            swap_if(first[25u], first[26u], compare);
-            swap_if(first[27u], first[28u], compare);
-            swap_if(first[29u], first[30u], compare);
->>>>>>> 5ba16617
+            swap_if(first[0u], first[16u], compare, projection);
+            swap_if(first[8u], first[24u], compare, projection);
+            swap_if(first[8u], first[16u], compare, projection);
+            swap_if(first[4u], first[20u], compare, projection);
+            swap_if(first[12u], first[28u], compare, projection);
+            swap_if(first[12u], first[20u], compare, projection);
+            swap_if(first[4u], first[8u], compare, projection);
+            swap_if(first[12u], first[16u], compare, projection);
+            swap_if(first[20u], first[24u], compare, projection);
+            swap_if(first[2u], first[18u], compare, projection);
+            swap_if(first[10u], first[26u], compare, projection);
+            swap_if(first[10u], first[18u], compare, projection);
+            swap_if(first[6u], first[22u], compare, projection);
+            swap_if(first[14u], first[30u], compare, projection);
+            swap_if(first[14u], first[22u], compare, projection);
+            swap_if(first[6u], first[10u], compare, projection);
+            swap_if(first[14u], first[18u], compare, projection);
+            swap_if(first[22u], first[26u], compare, projection);
+            swap_if(first[2u], first[4u], compare, projection);
+            swap_if(first[6u], first[8u], compare, projection);
+            swap_if(first[10u], first[12u], compare, projection);
+            swap_if(first[14u], first[16u], compare, projection);
+            swap_if(first[18u], first[20u], compare, projection);
+            swap_if(first[22u], first[24u], compare, projection);
+            swap_if(first[26u], first[28u], compare, projection);
+            swap_if(first[1u], first[17u], compare, projection);
+            swap_if(first[9u], first[25u], compare, projection);
+            swap_if(first[9u], first[17u], compare, projection);
+            swap_if(first[5u], first[21u], compare, projection);
+            swap_if(first[13u], first[29u], compare, projection);
+            swap_if(first[13u], first[21u], compare, projection);
+            swap_if(first[5u], first[9u], compare, projection);
+            swap_if(first[13u], first[17u], compare, projection);
+            swap_if(first[21u], first[25u], compare, projection);
+            swap_if(first[3u], first[19u], compare, projection);
+            swap_if(first[11u], first[27u], compare, projection);
+            swap_if(first[11u], first[19u], compare, projection);
+            swap_if(first[7u], first[23u], compare, projection);
+            swap_if(first[15u], first[23u], compare, projection);
+            swap_if(first[7u], first[11u], compare, projection);
+            swap_if(first[15u], first[19u], compare, projection);
+            swap_if(first[23u], first[27u], compare, projection);
+            swap_if(first[3u], first[5u], compare, projection);
+            swap_if(first[7u], first[9u], compare, projection);
+            swap_if(first[11u], first[13u], compare, projection);
+            swap_if(first[15u], first[17u], compare, projection);
+            swap_if(first[19u], first[21u], compare, projection);
+            swap_if(first[23u], first[25u], compare, projection);
+            swap_if(first[27u], first[29u], compare, projection);
+            swap_if(first[1u], first[2u], compare, projection);
+            swap_if(first[3u], first[4u], compare, projection);
+            swap_if(first[5u], first[6u], compare, projection);
+            swap_if(first[7u], first[8u], compare, projection);
+            swap_if(first[9u], first[10u], compare, projection);
+            swap_if(first[11u], first[12u], compare, projection);
+            swap_if(first[13u], first[14u], compare, projection);
+            swap_if(first[15u], first[16u], compare, projection);
+            swap_if(first[17u], first[18u], compare, projection);
+            swap_if(first[19u], first[20u], compare, projection);
+            swap_if(first[21u], first[22u], compare, projection);
+            swap_if(first[23u], first[24u], compare, projection);
+            swap_if(first[25u], first[26u], compare, projection);
+            swap_if(first[27u], first[28u], compare, projection);
+            swap_if(first[29u], first[30u], compare, projection);
         }
     };
 }}
