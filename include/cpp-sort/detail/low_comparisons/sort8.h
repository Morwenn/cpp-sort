--- conflicted
+++ resolved
@@ -28,11 +28,7 @@
 // Headers
 ////////////////////////////////////////////////////////////
 #include <functional>
-<<<<<<< HEAD
-#include <cpp-sort/sorter_facade.h>
 #include <cpp-sort/utility/identity.h>
-=======
->>>>>>> 5ba16617
 #include "../front_insert.h"
 
 namespace cppsort
@@ -51,13 +47,8 @@
                         Compare compare={}, Projection projection={}) const
             -> void
         {
-<<<<<<< HEAD
             low_comparisons_sorter<7u>{}(first+1u, first+8u, compare, projection);
-            detail::front_insert<8u>(first, compare, projection);
-=======
-            low_comparisons_sorter<7u>{}(first+1u, first+8u, compare);
-            front_insert<8u>(first, compare);
->>>>>>> 5ba16617
+            front_insert<8u>(first, compare, projection);
         }
     };
 }}
