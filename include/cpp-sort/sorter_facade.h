--- conflicted
+++ resolved
@@ -147,51 +147,6 @@
                 has_comparison_projection_sort_iterator_t,
                 Sorter, Iterator, Compare, Projection
             >;
-        // Black magic. Trust me, you *don't* want to know how this
-        // works. This is probably retarded anyway, but I don't think
-        // there is a standard-compliant way to achieve that without
-        // breaking the user interface.
-
-        template<typename Sorter>
-        struct wrapper:
-            Sorter
-        {
-#ifdef __clang__
-            using Sorter::operator();
-
-            template<typename Iterable>
-            auto operator()(Iterable& iterable) const
-                -> std::enable_if_t<false, utility::void_t<Iterable>>
-            {}
-
-            template<typename Iterable, typename Compare>
-            auto operator()(Iterable& iterable, Compare compare) const
-                -> std::enable_if_t<false, utility::void_t<Iterable>>
-            {}
-
-            template<typename Iterable>
-            auto operator()(Iterable& iterable, std::less<>) const
-               -> std::enable_if_t<false, utility::void_t<Iterable>>
-            {}
-
-            template<typename Iterator>
-            auto operator()(Iterator first, Iterator last, std::less<>) const
-                -> std::enable_if_t<false, utility::void_t<Iterator>>
-            {}
-
-            template<typename Iterable>
-            auto operator()(Iterable& iterable,
-                            std::less<typename std::iterator_traits<decltype(std::begin(iterable))>::value_type>) const
-                -> std::enable_if_t<false, utility::void_t<Iterable>>
-            {}
-
-            template<typename Iterator>
-            auto operator()(Iterator first, Iterator last,
-                            std::less<typename std::iterator_traits<Iterator>::value_type>) const
-                -> std::enable_if_t<false, utility::void_t<Iterator>>
-            {}
-#endif
-        };
     }
 
     // This class takes an incomplete sorter, analyses it and creates
@@ -281,13 +236,8 @@
             template<typename Iterable>
             auto operator()(Iterable& iterable) const
                 -> std::enable_if_t<
-<<<<<<< HEAD
-                    not detail::has_sort<detail::wrapper<Sorter>, Iterable>,
-                    decltype(std::declval<Sorter&>()(std::begin(iterable), std::end(iterable)))
-=======
                     not detail::has_sort<Sorter, Iterable>,
                     decltype(Sorter::operator()(std::begin(iterable), std::end(iterable)))
->>>>>>> 5ba16617
                 >
             {
                 return Sorter::operator()(std::begin(iterable), std::end(iterable));
@@ -306,14 +256,8 @@
             template<typename Iterable, typename Compare>
             auto operator()(Iterable& iterable, Compare compare) const
                 -> std::enable_if_t<
-<<<<<<< HEAD
-                    not detail::has_comparison_sort<detail::wrapper<Sorter>, Iterable, Compare>
-                    &&  detail::has_comparison_sort_iterator<detail::wrapper<Sorter>, decltype(std::begin(iterable)), Compare>,
-                    decltype(std::declval<Sorter&>()(std::begin(iterable), std::end(iterable), compare))
-=======
                     detail::has_comparison_sort<Sorter, Iterable, Compare>,
                     decltype(Sorter::operator()(iterable, compare))
->>>>>>> 5ba16617
                 >
             {
                 return Sorter::operator()(iterable, compare);
@@ -322,14 +266,9 @@
             template<typename Iterable, typename Compare>
             auto operator()(Iterable& iterable, Compare compare) const
                 -> std::enable_if_t<
-<<<<<<< HEAD
-                    not detail::has_comparison_sort_iterator<detail::wrapper<Sorter>, decltype(std::begin(iterable)), std::less<>>,
-                    decltype(std::declval<Sorter&>()(iterable))
-=======
                     not detail::has_comparison_sort<Sorter, Iterable, Compare>
                     &&  detail::has_comparison_sort_iterator<Sorter, decltype(std::begin(iterable)), Compare>,
                     decltype(Sorter::operator()(std::begin(iterable), std::end(iterable), compare))
->>>>>>> 5ba16617
                 >
             {
                 return Sorter::operator()(std::begin(iterable), std::end(iterable), compare);
@@ -341,13 +280,8 @@
             template<typename Iterator>
             auto operator()(Iterator first, Iterator last, std::less<>) const
                 -> std::enable_if_t<
-<<<<<<< HEAD
-                    not detail::has_comparison_sort_iterator<detail::wrapper<Sorter>, Iterator, std::less<>>,
-                    decltype(std::declval<Sorter&>()(first, last))
-=======
                     not detail::has_comparison_sort_iterator<Sorter, Iterator, std::less<>>,
                     decltype(Sorter::operator()(first, last))
->>>>>>> 5ba16617
                 >
             {
                 return Sorter::operator()(first, last);
@@ -357,7 +291,7 @@
             auto operator()(Iterable& iterable, std::less<>) const
                 -> std::enable_if_t<
                     not detail::has_comparison_sort_iterator<
-                        detail::wrapper<Sorter>,
+                        Sorter,
                         decltype(std::begin(iterable)),
                         std::less<>
                     >,
@@ -375,11 +309,6 @@
                             std::less<typename std::iterator_traits<Iterator>::value_type>) const
                 -> std::enable_if_t<
                     not detail::has_comparison_sort_iterator<
-<<<<<<< HEAD
-                        detail::wrapper<Sorter>,
-                        Iterator,
-                        std::less<typename std::iterator_traits<Iterator>::value_type>
-=======
                     Sorter, Iterator,
                     std::less<typename std::iterator_traits<Iterator>::value_type>>,
                     decltype(Sorter::operator()(first, last))
@@ -396,7 +325,6 @@
                         Sorter,
                         decltype(std::begin(iterable)),
                         std::less<typename std::iterator_traits<decltype(std::begin(iterable))>::value_type>
->>>>>>> 5ba16617
                     >,
                     decltype(operator()(iterable))
                 >
